--- conflicted
+++ resolved
@@ -33,11 +33,7 @@
 )
 
 const (
-<<<<<<< HEAD
 	ODOH_VERSION                    = uint16(0x0001)
-=======
-	ODOH_VERSION                    = uint16(0xff06)
->>>>>>> c36301d0
 	ODOH_SECRET_LENGTH              = 32
 	ODOH_PADDING_BYTE               = uint8(0)
 	ODOH_LABEL_KEY_ID               = "odoh key id"
